--- conflicted
+++ resolved
@@ -6,12 +6,9 @@
 
 - Add `column_attributes`.
 - Remove `can_create` and add `get_toolbar_actions`.
-<<<<<<< HEAD
-- Add `resource.get_compute_fields`.
-=======
 - Add `DistinctColumn` filter.
 - Fix datetime filter.
->>>>>>> 412069b9
+- Add `resource.get_compute_fields`.
 
 ### 1.0.0
 
